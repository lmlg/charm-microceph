--- conflicted
+++ resolved
@@ -112,7 +112,6 @@
           ~/actionutils.sh wait_for_osds 3
           sudo microceph.ceph -s
 
-<<<<<<< HEAD
       - name: Add and relate RadosGW charm
         run: |
           set -eux
@@ -120,7 +119,7 @@
           sleep 120
           juju integrate -m admin/controller ceph-radosgw microceph
           sleep 300
-=======
+          
   juju-test:
     needs:
       - lint
@@ -193,5 +192,4 @@
             juju status
             exit 1
           fi
-          juju exec --unit microceph/0 -- microceph status
->>>>>>> f47b8c69
+          juju exec --unit microceph/0 -- microceph status